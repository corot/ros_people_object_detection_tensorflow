# ROS People Object Detection Tensorflow

[![Open Source Love](https://badges.frapsoft.com/os/v2/open-source.svg?v=103)](https://github.com/cagbal/ros_people_object_detection_tensorflow) [![contributions welcome](https://img.shields.io/badge/contributions-welcome-brightgreen.svg?style=flat)](https://github.com/cagbal/ros_people_object_detection_tensorflow)

An extensive ROS toolbox for object detection and face recognition with 2D and 3D support which makes your Robot understand the environment

# Demo

![Object Detection](https://github.com/cagbal/ros_people_object_detection_tensorflow/blob/master/images/objects.gif?raw=true)

![Face Recognition](https://github.com/cagbal/ros_people_object_detection_tensorflow/blob/master/images/people.gif?raw=true)

![Mask RCNN](https://github.com/cagbal/ros_people_object_detection_tensorflow/blob/master/images/mask_rcnn_masked.png?raw=true&s=1)

NOTE: The object detection codes are based on jupyter notebook inside of the object detection API. The code also recognizes the faces that in the scene by using amazing [face_recognition](https://github.com/ageitgey/face_recognition) library. Also, The code can now track the detections by using Sort tracker(Kalman based) thanks to [this repo](https://github.com/ZidanMusk/experimenting-with-sort). For licences, please check the licences of these repos as well.

# Flowchart
![Flowchart](https://github.com/cagbal/ros_people_object_detection_tensorflow/blob/master/images/people_object_detection_diagram.png?raw=true)

# Features

  - Detects the objects in images coming from a camera topic  
  - Publishes the scores, bounding boxes and labes of detection
  - Publishes detection image with bounding boxes as a sensor_msgs/Image
  - Publishes the face recognition results
  - If the Depth stream avaliable from a kinect or from a similar device, it can publish the depth of the face
  - TODO: Depth estimation is based on median filter applied to non-nan values inside the face bounding box, if you have any suggestions: [![contributions welcome](https://img.shields.io/badge/contributions-welcome-brightgreen.svg?style=flat)](https://github.com/cagbal/ros_people_object_detection_tensorflow)
  - Parameters can be set fom a Yaml file
  - Detects the faces inside the person area
  - [Completed] ~~TODO: you can currently use MASK RCNN, but it just publishes the mask drawn on the image, I am trying to publish the mask as a ROS message.~~ Now, it publishes it under detections.detection.mask.mask as an sensor image.
  - TODO: I am not happy with tracking.  [![contributions welcome](https://img.shields.io/badge/contributions-welcome-brightgreen.svg?style=flat)](https://github.com/cagbal/ros_people_object_detection_tensorflow)

### Tech

This repo uses a number of open source projects to work properly:

* [Tensorflow]
* [Tensorflow-Object Detection API]
* [ROS]
* [Numpy]
* [face_recognition] https://github.com/ageitgey/face_recognition
* [dlib]
* [protobuf]

For Tracker part:
* scikit-learn
* scikit-image
* FilterPy

### Installation

First, tensorflow should be installed on your system.

Then,
```sh
$ cd && mkdir -p catkin_ws/src && cd ..
$ catkin_make && cd src
$ git clone --recursive https://github.com/cagbal/cob_people_object_detection_tensorflow.git
$ git clone https://github.com/ipa-rmb/cob_perception_common.git
$ cd cob_people_object_detection_tensorflow/src
$ protoc object_detection/protos/*.proto --python_out=.
$ cd ~/catkin_ws
$ rosdep install --from-path src/ -y -i
$ catkin_make
$ pip install face_recognition
```

The repo includes the fastest mobilenet based method, so you can skip the steps below.

Then, install a model from [Model Zoo](https://github.com/tensorflow/models/blob/master/research/object_detection/g3doc/detection_model_zoo.md)  of tensorflow object detection.

and put those models into src/object_detection/, lastly set the model_name parameter of [launch/cob_people_object_detection_tensoflow_params.yaml](https://github.com/cagbal/ros_people_object_detection_tensorflow/blob/master/launch/cob_people_object_detection_tensorflow_params.yaml)

### Running

Turn on your camera driver in ROS and set your input RGB topic name in yaml config file under launch directory. The default is for openni2.

<<<<<<< HEAD
Then,
=======
Then, 
>>>>>>> 9ecb322b
```sh
$ roslaunch cob_people_object_detection_tensorflow alltogether.launch
```

The code above will start everything. It is perfect for starting with this repo. However, if you want some flexibility then you need to launch every node one by one. As below:

For object detection:

```sh
$ roslaunch cob_people_object_detection_tensorflow cob_people_object_detection_tensorflow.launch
```

Then, it starts assigning an ID to the each detected objects and publishes the results to /object_tracker/tracks. Note that detected tracked object numbers may differ.

If you also want to run the tracker,

```sh
$ roslaunch cob_people_object_detection_tensorflow cob_people_object_tracker.launch
```

If you also want to run the face_recognition,

put face images inside people folder and launch:

```sh
$ roslaunch cob_people_object_detection_tensorflow cob_face_recognizer.launch
```

If you also want to run depth finder,

```sh
$ roslaunch cob_people_object_detection_tensorflow projection.launch
```

and it sets detections.pose.pose.position.x/y/z and pusblishes it.

##### Subscibes to:
- To any RGB image topic that you set in *params.yaml file.

##### Publishes to:
- /object_detection/detections (cob_perception_msgs/DetectionArray) Includes all the detections with probabilities, labels and bounding boxes
- /object_detection/detections_image (sensor_msgs/Image) The image with bounding boxes
- /object_tracker/tracks (cob_perception_msgs/DetectionArray) Includes just the tracked objects and their bounding boxes, labels. Here, ID is the detection id assigned by tracker. Example: DetectionArray.detections[0].id
- /face_recognizer/faces (cob_perception_msgs/DetectionArray) Face labels with face and people bounding boxes

### Performance
The five last detection times from my computer(Intel(R) Core(TM) i7-6820HK CPU @ 2.70GHz) in seconds:
0.105810880661
0.108750104904
0.112195014954
0.115020036697
0.108013153076

License
----

Apache (but please also look at tensorflow, tf object detection, face_recognition and dlib licences)


Acknowledgement
---
My works are supported by SOCRATES which is an MSCA-ITN-2016 – Innovative Training Networks funded by EC under grant
agreement No 721619.

You can find a lot of information regarding SOCRATES [here](http://www.socrates-project.eu/).<|MERGE_RESOLUTION|>--- conflicted
+++ resolved
@@ -75,11 +75,8 @@
 
 Turn on your camera driver in ROS and set your input RGB topic name in yaml config file under launch directory. The default is for openni2.
 
-<<<<<<< HEAD
-Then,
-=======
-Then, 
->>>>>>> 9ecb322b
+For running everything, (This will work for both 2D and 3D)
+
 ```sh
 $ roslaunch cob_people_object_detection_tensorflow alltogether.launch
 ```
